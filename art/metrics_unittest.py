from __future__ import absolute_import, division, print_function, unicode_literals

import unittest

<<<<<<< HEAD
import tensorflow as tf
=======
>>>>>>> 8c66453b
import keras
import keras.backend as k
from keras.models import Sequential
from keras.layers import Dense, Flatten, Conv2D, MaxPooling2D
import numpy as np

<<<<<<< HEAD
from art.utils import load_mnist
from art.metrics import clever_t, clever_u
from art.classifiers.tensorflow import TFClassifier
from art.classifiers.keras import KerasClassifier

=======
from art.classifiers import KerasClassifier
from art.metrics import empirical_robustness, clever_t, clever_u, loss_sensitivity
from art.utils import load_mnist
>>>>>>> 8c66453b

BATCH_SIZE = 10
NB_TRAIN = 100
NB_TEST = 100


<<<<<<< HEAD
# class TestMinimalPerturbation(unittest.TestCase):
#     # def test_cifar(self):
#     #     session = tf.Session()
#     #     K.set_session(session)
#     #
#     #     # get CIFAR10
#     #     (X_train, Y_train), (X_test, Y_test), _, _ = load_cifar10()
#     #     X_train, Y_train, X_test, Y_test = X_train[:NB_TRAIN], Y_train[:NB_TRAIN], X_test[:NB_TEST], Y_test[:NB_TEST]
#     #     im_shape = X_train[0].shape
#     #
#     #     # Get the classifier
#     #     classifier = CNN(im_shape, act='relu')
#     #     classifier.compile(loss='categorical_crossentropy', optimizer='adam', metrics=['accuracy'])
#     #     classifier.fit(X_train, Y_train, epochs=1, batch_size=BATCH_SIZE)
#     #
#     #     scores = classifier.evaluate(X_test, Y_test)
#     #     print("\naccuracy: %.2f%%" % (scores[1] * 100))
#
#     def test_emp_robustness_mnist(self):
#         session = tf.Session()
#         K.set_session(session)
#
#         comp_params = {"loss": 'categorical_crossentropy',
#                        "optimizer": 'adam',
#                        "metrics": ['accuracy']}
#
#         # get MNIST
#         (X_train, Y_train), (_, _), _, _ = load_mnist()
#         X_train, Y_train = X_train[:NB_TRAIN], Y_train[:NB_TRAIN]
#         im_shape = X_train[0].shape
#
#         # Get classifier
#         classifier = CNN(im_shape, act="relu")
#         classifier.compile(comp_params)
#         classifier.fit(X_train, Y_train, epochs=1, batch_size=BATCH_SIZE)
#
#         # Compute minimal perturbations
#         params = {"eps_step": 1.1,
#                   "clip_min": 0.,
#                   "clip_max": 1.}
#
#         emp_robust = empirical_robustness(X_train, classifier, session, "fgsm", params)
#         self.assertEqual(emp_robust, 0.)
#
#         params = {"eps_step": 1.,
#                   "eps_max": 1.,
#                   "clip_min": None,
#                   "clip_max": None}
#         emp_robust = empirical_robustness(X_train, classifier, session, "fgsm", params)
#         self.assertAlmostEqual(emp_robust, 1., 3)
#
#         params = {"eps_step": 0.1,
#                   "eps_max": 0.2,
#                   "clip_min": None,
#                   "clip_max": None}
#         emp_robust = empirical_robustness(X_train, classifier, session, "fgsm", params)
#         self.assertLessEqual(emp_robust, 0.2)
#
#         # params = {"theta": 1.,
#         #           "gamma": 0.01,
#         #           "clip_min": 0.,
#         #           "clip_max": 1.}
#         # emp_robust_jsma = empirical_robustness(X_train, classifier, session, "jsma", params)
#         # self.assertLessEqual(emp_robust_jsma, 1.)

# class TestMinimalPerturbation(unittest.TestCase):
#     # def test_cifar(self):
#     #     session = tf.Session()
#     #     K.set_session(session)
#     #
#     #     # get CIFAR10
#     #     (X_train, Y_train), (X_test, Y_test), _, _ = load_cifar10()
#     #     X_train, Y_train, X_test, Y_test = X_train[:NB_TRAIN], Y_train[:NB_TRAIN], X_test[:NB_TEST], Y_test[:NB_TEST]
#     #     im_shape = X_train[0].shape
#     #
#     #     # Get the classifier
#     #     classifier = CNN(im_shape, act='relu')
#     #     classifier.compile(loss='categorical_crossentropy', optimizer='adam', metrics=['accuracy'])
#     #     classifier.fit(X_train, Y_train, epochs=1, batch_size=BATCH_SIZE)
#     #
#     #     scores = classifier.evaluate(X_test, Y_test)
#     #     print("\naccuracy: %.2f%%" % (scores[1] * 100))
#
#     def test_emp_robustness_mnist(self):
#         session = tf.Session()
#         k.set_session(session)
#
#         comp_params = {"loss": 'categorical_crossentropy',
#                        "optimizer": 'adam',
#                        "metrics": ['accuracy']}
#
#         # get MNIST
#         (X_train, Y_train), (_, _), _, _ = load_mnist()
#         X_train, Y_train = X_train[:NB_TRAIN], Y_train[:NB_TRAIN]
#         im_shape = X_train[0].shape
#
#         # Get classifier
#         classifier = CNN(im_shape, act="relu")
#         classifier.compile(comp_params)
#         classifier.fit(X_train, Y_train, epochs=1, batch_size=BATCH_SIZE)
#
#         # Compute minimal perturbations
#         params = {"eps_step": 1.1,
#                   "clip_min": 0.,
#                   "clip_max": 1.}
#
#         emp_robust = empirical_robustness(X_train, classifier, session, "fgsm", params)
#         self.assertEqual(emp_robust, 0.)
#
#         params = {"eps_step": 1.,
#                   "eps_max": 1.,
#                   "clip_min": None,
#                   "clip_max": None}
#         emp_robust = empirical_robustness(X_train, classifier, session, "fgsm", params)
#         self.assertAlmostEqual(emp_robust, 1., 3)
#
#         params = {"eps_step": 0.1,
#                   "eps_max": 0.2,
#                   "clip_min": None,
#                   "clip_max": None}
#         emp_robust = empirical_robustness(X_train, classifier, session, "fgsm", params)
#         self.assertLessEqual(emp_robust, 0.2)
#
#         # params = {"theta": 1.,
#         #           "gamma": 0.01,
#         #           "clip_min": 0.,
#         #           "clip_max": 1.}
#         # emp_robust_jsma = empirical_robustness(X_train, classifier, session, "jsma", params)
#         # self.assertLessEqual(emp_robust_jsma, 1.)
=======
class TestMetrics(unittest.TestCase):
    def test_emp_robustness_mnist(self):
        # Get MNIST
        (x_train, y_train), (_, _), _, _ = load_mnist()
        x_train, y_train = x_train[:NB_TRAIN], y_train[:NB_TRAIN]

        # Get classifier
        classifier = self._cnn_mnist_k([28, 28, 1])
        classifier.fit(x_train, y_train, batch_size=BATCH_SIZE, nb_epochs=2)

        # Compute minimal perturbations
        params = {"eps_step": 1.1,
                  "clip_min": 0.,
                  "clip_max": 1.}

        emp_robust = empirical_robustness(classifier, x_train, str('fgsm'), params)
        self.assertEqual(emp_robust, 0.)

        params = {"eps_step": 1.,
                  "eps_max": 1.,
                  "clip_min": None,
                  "clip_max": None}
        emp_robust = empirical_robustness(classifier, x_train, str('fgsm'), params)
        self.assertAlmostEqual(emp_robust, 1., 3)

        params = {"eps_step": 0.1,
                  "eps_max": 0.2,
                  "clip_min": None,
                  "clip_max": None}
        emp_robust = empirical_robustness(classifier, x_train, str('fgsm'), params)
        self.assertLessEqual(emp_robust, 0.21)

    def test_loss_sensitivity(self):
        # Get MNIST
        (x_train, y_train), (_, _), _, _ = load_mnist()
        x_train, y_train = x_train[:NB_TRAIN], y_train[:NB_TRAIN]

        # Get classifier
        classifier = self._cnn_mnist_k([28, 28, 1])
        classifier.fit(x_train, y_train, batch_size=BATCH_SIZE, nb_epochs=2)

        l = loss_sensitivity(classifier, x_train)
        self.assertGreaterEqual(l, 0)

    # def testNearestNeighborDist(self):
    #     # Get MNIST
    #     (x_train, y_train), (_, _), _, _ = load_mnist()
    #     x_train, y_train = x_train[:NB_TRAIN], y_train[:NB_TRAIN]
    #
    #     # Get classifier
    #     classifier = self._cnn_mnist_k([28, 28, 1])
    #     classifier.fit(x_train, y_train, batch_size=BATCH_SIZE, nb_epochs=2)
    #
    #     dist = nearest_neighbour_dist(classifier, x_train, x_train, str('fgsm'))
    #     self.assertGreaterEqual(dist, 0)

    @staticmethod
    def _cnn_mnist_k(input_shape):
        # Create simple CNN
        model = Sequential()
        model.add(Conv2D(4, kernel_size=(5, 5), activation='relu', input_shape=input_shape))
        model.add(MaxPooling2D(pool_size=(2, 2)))
        model.add(Flatten())
        model.add(Dense(10, activation='softmax'))

        model.compile(loss=keras.losses.categorical_crossentropy, optimizer=keras.optimizers.Adam(lr=0.01),
                      metrics=['accuracy'])

        classifier = KerasClassifier((0, 1), model, use_logits=False)
        return classifier
>>>>>>> 8c66453b


#########################################
# This part is the unit test for Clever.#
#########################################
<<<<<<< HEAD
=======

class TestClassifier(Classifier):
    def __init__(self, defences=None, preproc=None):
        from keras.layers import Lambda
        model = Sequential(name="TestClassifier")
        model.add(Lambda(lambda x: x + 0, input_shape=(2,)))

        super(TestClassifier, self).__init__(model, defences, preproc)


>>>>>>> 8c66453b
class TestClever(unittest.TestCase):
    """
    Unittest for Clever metrics.
    """
    def _create_tfclassifier(self):
        """
        To create a simple TFClassifier for testing.
        :return:
        """
        # Define input and output placeholders
        input_ph = tf.placeholder(tf.float32, shape=[None, 28, 28, 1])
        output_ph = tf.placeholder(tf.int32, shape=[None, 10])

        # Define the tensorflow graph
        conv = tf.layers.conv2d(input_ph, 4, 5, activation=tf.nn.relu)
        conv = tf.layers.max_pooling2d(conv, 2, 2)
        fc = tf.contrib.layers.flatten(conv)

        # Logits layer
        logits = tf.layers.dense(fc, 10)

        # Train operator
        loss = tf.reduce_mean(tf.losses.softmax_cross_entropy(logits=logits, onehot_labels=output_ph))
        optimizer = tf.train.AdamOptimizer(learning_rate=0.01)
        train = optimizer.minimize(loss)

        # Tensorflow session and initialization
        sess = tf.Session()
        sess.run(tf.global_variables_initializer())

        # Create the classifier
        tfc = TFClassifier((0, 1), input_ph, logits, output_ph, train, loss, None, sess)

        return tfc

    def _create_krclassifier(self):
        """
        To create a simple KerasClassifier for testing.
        :return:
        """
        # Initialize a tf session
        session = tf.Session()
        k.set_session(session)

        # Create simple CNN
        model = Sequential()
        model.add(Conv2D(4, kernel_size=(5, 5), activation='relu', input_shape=(28, 28, 1)))
        model.add(MaxPooling2D(pool_size=(2, 2)))
        model.add(Flatten())
        model.add(Dense(10, activation='softmax'))

        model.compile(loss=keras.losses.categorical_crossentropy, optimizer=keras.optimizers.Adam(lr=0.01),
                      metrics=['accuracy'])

        # Get the classifier
        krc = KerasClassifier((0, 1), model, use_logits=False)

        return krc

    def test_clever_tf(self):
        """
        Test with tensorflow.
        :return:
        """
        # Get MNIST
        batch_size, nb_train, nb_test = 100, 1000, 10
        (x_train, y_train), (x_test, y_test), _, _ = load_mnist()
        x_train, y_train = x_train[:nb_train], y_train[:nb_train]
        x_test, y_test = x_test[:nb_test], y_test[:nb_test]

        # Get the classifier
        tfc = self._create_tfclassifier()
        tfc.fit(x_train, y_train, batch_size=batch_size, nb_epochs=1)

        # Test targeted clever
        res0 = clever_t(x_test[-1], tfc, 2, 10, 5, 5, norm=1, pool_factor=3)
        res1 = clever_t(x_test[-1], tfc, 2, 10, 5, 5, norm=2, pool_factor=3)
        res2 = clever_t(x_test[-1], tfc, 2, 10, 5, 5, norm=np.inf, pool_factor=3)
        print("Target tf: ", res0, res1, res2)
        self.assertFalse(res0 == res1)
        self.assertFalse(res1 == res2)
        self.assertFalse(res2 == res0)

        # Test untargeted clever
        res0 = clever_u(x_test[-1], tfc, 10, 5, 5, norm=1, pool_factor=3)
        res1 = clever_u(x_test[-1], tfc, 10, 5, 5, norm=2, pool_factor=3)
        res2 = clever_u(x_test[-1], tfc, 10, 5, 5, norm=np.inf, pool_factor=3)
        print("Untarget tf: ", res0, res1, res2)
        self.assertFalse(res0 == res1)
        self.assertFalse(res1 == res2)
        self.assertFalse(res2 == res0)

    def test_clever_kr(self):
        """
        Test with keras.
        :return:
        """
        # Get MNIST
        batch_size, nb_train, nb_test = 100, 1000, 10
        (x_train, y_train), (x_test, y_test), _, _ = load_mnist()
        x_train, y_train = x_train[:nb_train], y_train[:nb_train]
        x_test, y_test = x_test[:nb_test], y_test[:nb_test]

        # Get the classifier
        krc = self._create_krclassifier()
        krc.fit(x_train, y_train, batch_size=batch_size, nb_epochs=1)

        # Test targeted clever
        res0 = clever_t(x_test[-1], krc, 2, 10, 5, 5, norm=1, pool_factor=3)
        res1 = clever_t(x_test[-1], krc, 2, 10, 5, 5, norm=2, pool_factor=3)
        res2 = clever_t(x_test[-1], krc, 2, 10, 5, 5, norm=np.inf, pool_factor=3)
        print("Target kr: ", res0, res1, res2)
        self.assertFalse(res0 == res1)
        self.assertFalse(res1 == res2)
        self.assertFalse(res2 == res0)

        # Test untargeted clever
        res0 = clever_u(x_test[-1], krc, 10, 5, 5, norm=1, pool_factor=3)
        res1 = clever_u(x_test[-1], krc, 10, 5, 5, norm=2, pool_factor=3)
        res2 = clever_u(x_test[-1], krc, 10, 5, 5, norm=np.inf, pool_factor=3)
        print("UnTarget kr: ", res0, res1, res2)
        self.assertFalse(res0 == res1)
        self.assertFalse(res1 == res2)
        self.assertFalse(res2 == res0)


if __name__ == '__main__':
    unittest.main()


<|MERGE_RESOLUTION|>--- conflicted
+++ resolved
@@ -2,164 +2,24 @@
 
 import unittest
 
-<<<<<<< HEAD
 import tensorflow as tf
-=======
->>>>>>> 8c66453b
 import keras
 import keras.backend as k
 from keras.models import Sequential
 from keras.layers import Dense, Flatten, Conv2D, MaxPooling2D
 import numpy as np
 
-<<<<<<< HEAD
-from art.utils import load_mnist
-from art.metrics import clever_t, clever_u
 from art.classifiers.tensorflow import TFClassifier
 from art.classifiers.keras import KerasClassifier
-
-=======
-from art.classifiers import KerasClassifier
 from art.metrics import empirical_robustness, clever_t, clever_u, loss_sensitivity
 from art.utils import load_mnist
->>>>>>> 8c66453b
+
 
 BATCH_SIZE = 10
 NB_TRAIN = 100
 NB_TEST = 100
 
 
-<<<<<<< HEAD
-# class TestMinimalPerturbation(unittest.TestCase):
-#     # def test_cifar(self):
-#     #     session = tf.Session()
-#     #     K.set_session(session)
-#     #
-#     #     # get CIFAR10
-#     #     (X_train, Y_train), (X_test, Y_test), _, _ = load_cifar10()
-#     #     X_train, Y_train, X_test, Y_test = X_train[:NB_TRAIN], Y_train[:NB_TRAIN], X_test[:NB_TEST], Y_test[:NB_TEST]
-#     #     im_shape = X_train[0].shape
-#     #
-#     #     # Get the classifier
-#     #     classifier = CNN(im_shape, act='relu')
-#     #     classifier.compile(loss='categorical_crossentropy', optimizer='adam', metrics=['accuracy'])
-#     #     classifier.fit(X_train, Y_train, epochs=1, batch_size=BATCH_SIZE)
-#     #
-#     #     scores = classifier.evaluate(X_test, Y_test)
-#     #     print("\naccuracy: %.2f%%" % (scores[1] * 100))
-#
-#     def test_emp_robustness_mnist(self):
-#         session = tf.Session()
-#         K.set_session(session)
-#
-#         comp_params = {"loss": 'categorical_crossentropy',
-#                        "optimizer": 'adam',
-#                        "metrics": ['accuracy']}
-#
-#         # get MNIST
-#         (X_train, Y_train), (_, _), _, _ = load_mnist()
-#         X_train, Y_train = X_train[:NB_TRAIN], Y_train[:NB_TRAIN]
-#         im_shape = X_train[0].shape
-#
-#         # Get classifier
-#         classifier = CNN(im_shape, act="relu")
-#         classifier.compile(comp_params)
-#         classifier.fit(X_train, Y_train, epochs=1, batch_size=BATCH_SIZE)
-#
-#         # Compute minimal perturbations
-#         params = {"eps_step": 1.1,
-#                   "clip_min": 0.,
-#                   "clip_max": 1.}
-#
-#         emp_robust = empirical_robustness(X_train, classifier, session, "fgsm", params)
-#         self.assertEqual(emp_robust, 0.)
-#
-#         params = {"eps_step": 1.,
-#                   "eps_max": 1.,
-#                   "clip_min": None,
-#                   "clip_max": None}
-#         emp_robust = empirical_robustness(X_train, classifier, session, "fgsm", params)
-#         self.assertAlmostEqual(emp_robust, 1., 3)
-#
-#         params = {"eps_step": 0.1,
-#                   "eps_max": 0.2,
-#                   "clip_min": None,
-#                   "clip_max": None}
-#         emp_robust = empirical_robustness(X_train, classifier, session, "fgsm", params)
-#         self.assertLessEqual(emp_robust, 0.2)
-#
-#         # params = {"theta": 1.,
-#         #           "gamma": 0.01,
-#         #           "clip_min": 0.,
-#         #           "clip_max": 1.}
-#         # emp_robust_jsma = empirical_robustness(X_train, classifier, session, "jsma", params)
-#         # self.assertLessEqual(emp_robust_jsma, 1.)
-
-# class TestMinimalPerturbation(unittest.TestCase):
-#     # def test_cifar(self):
-#     #     session = tf.Session()
-#     #     K.set_session(session)
-#     #
-#     #     # get CIFAR10
-#     #     (X_train, Y_train), (X_test, Y_test), _, _ = load_cifar10()
-#     #     X_train, Y_train, X_test, Y_test = X_train[:NB_TRAIN], Y_train[:NB_TRAIN], X_test[:NB_TEST], Y_test[:NB_TEST]
-#     #     im_shape = X_train[0].shape
-#     #
-#     #     # Get the classifier
-#     #     classifier = CNN(im_shape, act='relu')
-#     #     classifier.compile(loss='categorical_crossentropy', optimizer='adam', metrics=['accuracy'])
-#     #     classifier.fit(X_train, Y_train, epochs=1, batch_size=BATCH_SIZE)
-#     #
-#     #     scores = classifier.evaluate(X_test, Y_test)
-#     #     print("\naccuracy: %.2f%%" % (scores[1] * 100))
-#
-#     def test_emp_robustness_mnist(self):
-#         session = tf.Session()
-#         k.set_session(session)
-#
-#         comp_params = {"loss": 'categorical_crossentropy',
-#                        "optimizer": 'adam',
-#                        "metrics": ['accuracy']}
-#
-#         # get MNIST
-#         (X_train, Y_train), (_, _), _, _ = load_mnist()
-#         X_train, Y_train = X_train[:NB_TRAIN], Y_train[:NB_TRAIN]
-#         im_shape = X_train[0].shape
-#
-#         # Get classifier
-#         classifier = CNN(im_shape, act="relu")
-#         classifier.compile(comp_params)
-#         classifier.fit(X_train, Y_train, epochs=1, batch_size=BATCH_SIZE)
-#
-#         # Compute minimal perturbations
-#         params = {"eps_step": 1.1,
-#                   "clip_min": 0.,
-#                   "clip_max": 1.}
-#
-#         emp_robust = empirical_robustness(X_train, classifier, session, "fgsm", params)
-#         self.assertEqual(emp_robust, 0.)
-#
-#         params = {"eps_step": 1.,
-#                   "eps_max": 1.,
-#                   "clip_min": None,
-#                   "clip_max": None}
-#         emp_robust = empirical_robustness(X_train, classifier, session, "fgsm", params)
-#         self.assertAlmostEqual(emp_robust, 1., 3)
-#
-#         params = {"eps_step": 0.1,
-#                   "eps_max": 0.2,
-#                   "clip_min": None,
-#                   "clip_max": None}
-#         emp_robust = empirical_robustness(X_train, classifier, session, "fgsm", params)
-#         self.assertLessEqual(emp_robust, 0.2)
-#
-#         # params = {"theta": 1.,
-#         #           "gamma": 0.01,
-#         #           "clip_min": 0.,
-#         #           "clip_max": 1.}
-#         # emp_robust_jsma = empirical_robustness(X_train, classifier, session, "jsma", params)
-#         # self.assertLessEqual(emp_robust_jsma, 1.)
-=======
 class TestMetrics(unittest.TestCase):
     def test_emp_robustness_mnist(self):
         # Get MNIST
@@ -230,25 +90,10 @@
 
         classifier = KerasClassifier((0, 1), model, use_logits=False)
         return classifier
->>>>>>> 8c66453b
-
 
 #########################################
 # This part is the unit test for Clever.#
 #########################################
-<<<<<<< HEAD
-=======
-
-class TestClassifier(Classifier):
-    def __init__(self, defences=None, preproc=None):
-        from keras.layers import Lambda
-        model = Sequential(name="TestClassifier")
-        model.add(Lambda(lambda x: x + 0, input_shape=(2,)))
-
-        super(TestClassifier, self).__init__(model, defences, preproc)
-
-
->>>>>>> 8c66453b
 class TestClever(unittest.TestCase):
     """
     Unittest for Clever metrics.
