--- conflicted
+++ resolved
@@ -57,11 +57,7 @@
     x: np.ndarray,
     y: np.ndarray,
     indexes: Optional[np.ndarray] = None,
-<<<<<<< HEAD
     num_iter: int = 10,
-=======
-    num_iter: Optional[int] = 10,
->>>>>>> dc64e4c3
     comparison_type: Optional[ComparisonType] = ComparisonType.RATIO,
 ) -> Tuple[np.ndarray, np.ndarray, np.ndarray]:
     """
@@ -117,7 +113,6 @@
         pred_bin = bins[pred_bin_indexes] - 0.005
 
         if indexes is None:
-<<<<<<< HEAD
             indexes = np.array(range(x.shape[0]))
         if indexes is not None:
             for row in indexes:
@@ -154,43 +149,6 @@
     # get average of iterations for each sample
     # We now have a list of lists, internal lists represent an iteration. We need to transpose and get averages.
     per_sample: list[list[float]] = list(map(list, zip(*results)))
-=======
-            indexes = range(x.shape[0])
-        for row in indexes:
-            # create new model without sample in training data
-            alt_x = np.delete(x, row, 0)
-            alt_y = np.delete(y, row, 0)
-            try:
-                extra_estimator.reset()
-            except NotImplementedError as exc:  # pragma: no cover
-                raise ValueError(
-                    "PDTP metric can only be applied to classifiers that implement the reset method."
-                ) from exc
-            extra_estimator.fit(alt_x, alt_y)
-            # get probabilities from new model
-            alt_pred = extra_estimator.predict(x)
-            if not is_probability_array(alt_pred):
-                alt_pred = scipy.special.softmax(alt_pred, axis=1)
-            # divide into 100 bins and return center of bin
-            alt_pred_bin_indexes = np.digitize(alt_pred, bins)
-            alt_pred_bin_indexes[alt_pred_bin_indexes == 101] = 100
-            alt_pred_bin = bins[alt_pred_bin_indexes] - 0.005
-            if comparison_type == ComparisonType.RATIO:
-                ratio_1 = pred_bin / alt_pred_bin
-                ratio_2 = alt_pred_bin / pred_bin
-                # get max value
-                max_value = max(ratio_1.max(), ratio_2.max())
-            elif comparison_type == ComparisonType.DIFFERENCE:
-                max_value = np.max(abs(pred_bin - alt_pred_bin))
-            else:
-                raise ValueError("Unsupported comparison type.")
-            iter_results.append(max_value)
-        results.append(iter_results)
-
-    # get average of iterations for each sample
-    # We now have a list of lists, internal lists represent an iteration. We need to transpose and get averages.
-    per_sample = list(map(list, zip(*results)))
->>>>>>> dc64e4c3
     avg_per_sample = np.array([sum(val) / len(val) for val in per_sample])
     worse_per_sample = np.max(per_sample, axis=1)
     std_dev_per_sample = np.std(per_sample, axis=1)
