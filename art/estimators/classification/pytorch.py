--- conflicted
+++ resolved
@@ -1098,10 +1098,6 @@
                         """
                         # pylint: disable=W0212
                         # disable pylint because access to _model required
-<<<<<<< HEAD
-                        import torch  # lgtm [py/repeated-import]
-=======
->>>>>>> bbd88999
 
                         result = []
                         if isinstance(self._model, torch.nn.Sequential):
@@ -1132,25 +1128,11 @@
                                      layers if the input model is of type `nn.Sequential`, otherwise, it will only
                                      return the logit layer.
                         """
-<<<<<<< HEAD
-                        import torch  # lgtm [py/repeated-import]
-
-                        result = []
-                        if isinstance(self._model, torch.nn.Sequential):
-                            # pylint: disable=W0212
-                            # disable pylint because access to _modules required
-                            for name, module_ in self._model._modules.items():  # type: ignore
-                                result.append(name + "_" + str(module_))
-
-                        elif isinstance(self._model, torch.nn.Module):
-                            result.append("final_layer")
-=======
 
                         result = []
                         if isinstance(self._model, nn.Module):
                             for name, _ in self._model._modules.items():  # pylint: disable=W0212
                                 result.append(name)
->>>>>>> bbd88999
 
                         else:  # pragma: no cover
                             raise TypeError("The input model must inherit from `nn.Module`.")
