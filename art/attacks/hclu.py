# MIT License
#
# Copyright (C) IBM Corporation 2018
#
# Permission is hereby granted, free of charge, to any person obtaining a copy of this software and associated
# documentation files (the "Software"), to deal in the Software without restriction, including without limitation the
# rights to use, copy, modify, merge, publish, distribute, sublicense, and/or sell copies of the Software, and to permit
# persons to whom the Software is furnished to do so, subject to the following conditions:
#
# The above copyright notice and this permission notice shall be included in all copies or substantial portions of the
# Software.
#
# THE SOFTWARE IS PROVIDED "AS IS", WITHOUT WARRANTY OF ANY KIND, EXPRESS OR IMPLIED, INCLUDING BUT NOT LIMITED TO THE
# WARRANTIES OF MERCHANTABILITY, FITNESS FOR A PARTICULAR PURPOSE AND NONINFRINGEMENT. IN NO EVENT SHALL THE
# AUTHORS OR COPYRIGHT HOLDERS BE LIABLE FOR ANY CLAIM, DAMAGES OR OTHER LIABILITY, WHETHER IN AN ACTION OF CONTRACT,
# TORT OR OTHERWISE, ARISING FROM, OUT OF OR IN CONNECTION WITH THE SOFTWARE OR THE USE OR OTHER DEALINGS IN THE
# SOFTWARE.
"""
Implementation of the High-Confidence-Low-Uncertainty (HCLU) adversarial example formulation by Grosse et al. (2018)

| Paper link: https://arxiv.org/abs/1812.02606
"""
from __future__ import absolute_import, division, print_function, unicode_literals

import logging
import copy

import numpy as np
from scipy.optimize import minimize

from art.attacks.attack import Attack
from art.classifiers.GPy import GPyGaussianProcessClassifier
from art.utils import compute_success

logger = logging.getLogger(__name__)


class HighConfidenceLowUncertainty(Attack):
<<<<<<< HEAD
=======
    """
    Implementation of the High-Confidence-Low-Uncertainty (HCLU) adversarial example formulation by Grosse et al. (2018)

    | Paper link: https://arxiv.org/abs/1812.02606
    """
    attack_params = ['conf', 'unc_increase', 'min_val', 'max_val']

    def __init__(self, classifier, conf=0.95, unc_increase=100.0, min_val=0.0, max_val=1.0):
        """
        :param classifier: A trained model of type GPYGaussianProcessClassifier.
        :type classifier: :class:`.Classifier.GPyGaussianProcessClassifier
        :param conf: Confidence that examples should have, if there were to be classified as 1.0 maximally
        :type conf: :float:
        :param unc_increase: Value uncertainty is allowed to deviate, where 1.0 is original value
        :type unc_increase: :float:
        :param min_val: minimal value any feature can take, defaults to 0.0
        :type min_val: :float:
        :param max_val: maximal value any feature can take, defaults to 1.0
        :type max_val: :float:
        """
        super(HighConfidenceLowUncertainty, self).__init__(classifier=classifier)
        if not isinstance(classifier, GPyGaussianProcessClassifier):
            raise TypeError('Model must be a GPy Gaussian Process classifier!')
        params = {'conf': conf,
                  'unc_increase': unc_increase,
                  'min_val': min_val,
                  'max_val': max_val
                  }
        self.set_params(**params)

    def generate(self, x, y=None, **kwargs):
        """
        Generate adversarial examples and return them as an array. This method should be overridden by all concrete
        attack implementations.

        :param x: An array with the original inputs to be attacked.
        :type x: `np.ndarray`
        :param y: Target values (class labels) one-hot-encoded of shape (nb_samples, nb_classes) or indices of shape
                  (nb_samples,).
        :type y: `np.ndarray`
        :return: An array holding the adversarial examples.
        :rtype: `np.ndarray`
        """
        x_adv = copy.copy(x)

        def minfun(x, args):  # minimize L2 norm
            return np.sum(np.sqrt((x - args['orig']) ** 2))

        def constraint_conf(x, args):  # constraint for confidence
            pred = args['classifier'].predict(x.reshape(1, -1))[0, 0]
            if args['class_zero']:
                pred = 1.0 - pred
            return (pred - 0.95).reshape(-1)

        def constraint_unc(x, args):  # constraint for uncertainty
            return (args['max_uncertainty'] - (args['classifier'].predict_uncertainty(x.reshape(1, -1))).reshape(-1))[0]

        bounds = []
        # adding bounds, to not go away from original data
        for i in range(np.shape(x)[1]):
            bounds.append((self.min_val, self.max_val))
        for i in range(np.shape(x)[0]):  # go though data amd craft
            # get properties for attack
            max_uncertainty = self.unc_increase * self.classifier.predict_uncertainty(x_adv[i].reshape(1, -1))
            class_zero = not self.classifier.predict(x_adv[i].reshape(1, -1))[0, 0] < 0.5
            init_args = {'classifier': self.classifier, 'class_zero': class_zero, 'max_uncertainty': max_uncertainty}
            constr_conf = {'type': 'ineq', 'fun': constraint_conf, 'args': (init_args,)}
            constr_unc = {'type': 'ineq', 'fun': constraint_unc, 'args': (init_args,)}
            args = {'args': init_args, 'orig': x[i].reshape(-1)}
            # #finally, run optimization
            x_adv[i] = minimize(minfun, x_adv[i], args=args, bounds=bounds, constraints=[constr_conf, constr_unc])['x']

        logger.info('Success rate of HCLU attack: %.2f%%', 100 * compute_success(self.classifier, x, y, x_adv))
        return x_adv

    def set_params(self, **kwargs):
>>>>>>> ea458387
        """
        Implementation of the High-Confidence-Low-Uncertainty (HCLU) adversarial example formulation by Grosse et al. (2018)

        | Paper link: https://arxiv.org/abs/1812.02606
        """
        attack_params = ['conf', 'unc_increase', 'min_val', 'max_val']

        def __init__(self, classifier, conf=0.95, unc_increase=100.0, min_val=0.0, max_val=1.0):
                """
                :param classifier: A trained model of type GPYGaussianProcessClassifier.
                :type classifier: :class:`.Classifier.GPyGaussianProcessClassifier
                :param conf: Confidence that examples should have, if there were to be classified as 1.0 maximally
                :type conf: :float:
                :param unc_increase: Value uncertainty is allowed to deviate, where 1.0 is original value
                :type unc_increase: :float:
                :param min_val: minimal value any feature can take, defaults to 0.0
                :type min_val: :float:
                :param max_val: maximal value any feature can take, defaults to 1.0
                :type max_val: :float:
                """
                super(HighConfidenceLowUncertainty, self).__init__(classifier=classifier)
                if not isinstance(classifier, GPyGaussianProcessClassifier):
                        raise TypeError('Model must be a GPy Gaussian Process classifier!')
                params = {'conf': conf,
                          'unc_increase': unc_increase,
                          'min_val': min_val,
                          'max_val': max_val
                          }
                self.set_params(**params)

        def generate(self, x, y=None, **kwargs):
                """
                Generate adversarial examples and return them as an array. This method should be overridden by all concrete
                attack implementations.

                :param x: An array with the original inputs to be attacked.
                :type x: `np.ndarray`
                :param y: Target values (class labels) one-hot-encoded of shape (nb_samples, nb_classes) or indices of shape
                          (nb_samples,).
                :type y: `np.ndarray`
                :return: An array holding the adversarial examples.
                :rtype: `np.ndarray`
                """
                x_adv = copy.copy(x)

                def minfun(x, args):  # minimize L2 norm
                        return np.sum(np.sqrt((x - args['orig']) ** 2))

                def constraint_conf(x, args):  # constraint for confidence
                        pred = args['classifier'].predict(x.reshape(1, -1))[0, 0]
                        if args['class_zero']:
                                pred = 1.0 - pred
                        return (pred - args['conf']).reshape(-1)

                def constraint_unc(x, args):  # constraint for uncertainty
                        return (
                        args['max_uncertainty'] - (args['classifier'].predict_uncertainty(x.reshape(1, -1))).reshape(
                                -1))[0]

                bounds = []
                # adding bounds, to not go away from original data
                for i in range(np.shape(x)[1]):
                        bounds.append((self.min_val, self.max_val))
                for i in range(np.shape(x)[0]):  # go though data amd craft
                        # get properties for attack
                        max_uncertainty = self.unc_increase * self.classifier.predict_uncertainty(
                                x_adv[i].reshape(1, -1))
                        class_zero = not self.classifier.predict(x_adv[i].reshape(1, -1))[0, 0] < 0.5
                        init_args = {'classifier': self.classifier, 'class_zero': class_zero,
                                     'max_uncertainty': max_uncertainty, 'conf': self.conf}
                        constr_conf = {'type': 'ineq', 'fun': constraint_conf, 'args': (init_args,)}
                        constr_unc = {'type': 'ineq', 'fun': constraint_unc, 'args': (init_args,)}
                        args = {'args': init_args, 'orig': x[i].reshape(-1)}
                        # #finally, run optimization
                        x_adv[i] = \
                        minimize(minfun, x_adv[i], args=args, bounds=bounds, constraints=[constr_conf, constr_unc])['x']
                return x_adv

        def set_params(self, **kwargs):
                """
                Take in a dictionary of parameters and apply attack-specific checks before saving them as attributes.

                :param kwargs: a dictionary of attack-specific parameters
                :type kwargs: `dict`
                :return: `True` when parsing was successful
                """
                super(HighConfidenceLowUncertainty, self).set_params(**kwargs)
                if self.conf <= 0.5 or self.conf > 1.0:
                        raise ValueError(
                                "Confidence value has to be a value between 0.5 and 1.0.")
                if self.unc_increase <= 0.0:
                        raise ValueError(
                                "Value by which we allow to increase uncertainty has to be a positive number.")
                if self.min_val > self.max_val:
                        raise ValueError("Maximum has to be larger than minimum.")<|MERGE_RESOLUTION|>--- conflicted
+++ resolved
@@ -36,85 +36,6 @@
 
 
 class HighConfidenceLowUncertainty(Attack):
-<<<<<<< HEAD
-=======
-    """
-    Implementation of the High-Confidence-Low-Uncertainty (HCLU) adversarial example formulation by Grosse et al. (2018)
-
-    | Paper link: https://arxiv.org/abs/1812.02606
-    """
-    attack_params = ['conf', 'unc_increase', 'min_val', 'max_val']
-
-    def __init__(self, classifier, conf=0.95, unc_increase=100.0, min_val=0.0, max_val=1.0):
-        """
-        :param classifier: A trained model of type GPYGaussianProcessClassifier.
-        :type classifier: :class:`.Classifier.GPyGaussianProcessClassifier
-        :param conf: Confidence that examples should have, if there were to be classified as 1.0 maximally
-        :type conf: :float:
-        :param unc_increase: Value uncertainty is allowed to deviate, where 1.0 is original value
-        :type unc_increase: :float:
-        :param min_val: minimal value any feature can take, defaults to 0.0
-        :type min_val: :float:
-        :param max_val: maximal value any feature can take, defaults to 1.0
-        :type max_val: :float:
-        """
-        super(HighConfidenceLowUncertainty, self).__init__(classifier=classifier)
-        if not isinstance(classifier, GPyGaussianProcessClassifier):
-            raise TypeError('Model must be a GPy Gaussian Process classifier!')
-        params = {'conf': conf,
-                  'unc_increase': unc_increase,
-                  'min_val': min_val,
-                  'max_val': max_val
-                  }
-        self.set_params(**params)
-
-    def generate(self, x, y=None, **kwargs):
-        """
-        Generate adversarial examples and return them as an array. This method should be overridden by all concrete
-        attack implementations.
-
-        :param x: An array with the original inputs to be attacked.
-        :type x: `np.ndarray`
-        :param y: Target values (class labels) one-hot-encoded of shape (nb_samples, nb_classes) or indices of shape
-                  (nb_samples,).
-        :type y: `np.ndarray`
-        :return: An array holding the adversarial examples.
-        :rtype: `np.ndarray`
-        """
-        x_adv = copy.copy(x)
-
-        def minfun(x, args):  # minimize L2 norm
-            return np.sum(np.sqrt((x - args['orig']) ** 2))
-
-        def constraint_conf(x, args):  # constraint for confidence
-            pred = args['classifier'].predict(x.reshape(1, -1))[0, 0]
-            if args['class_zero']:
-                pred = 1.0 - pred
-            return (pred - 0.95).reshape(-1)
-
-        def constraint_unc(x, args):  # constraint for uncertainty
-            return (args['max_uncertainty'] - (args['classifier'].predict_uncertainty(x.reshape(1, -1))).reshape(-1))[0]
-
-        bounds = []
-        # adding bounds, to not go away from original data
-        for i in range(np.shape(x)[1]):
-            bounds.append((self.min_val, self.max_val))
-        for i in range(np.shape(x)[0]):  # go though data amd craft
-            # get properties for attack
-            max_uncertainty = self.unc_increase * self.classifier.predict_uncertainty(x_adv[i].reshape(1, -1))
-            class_zero = not self.classifier.predict(x_adv[i].reshape(1, -1))[0, 0] < 0.5
-            init_args = {'classifier': self.classifier, 'class_zero': class_zero, 'max_uncertainty': max_uncertainty}
-            constr_conf = {'type': 'ineq', 'fun': constraint_conf, 'args': (init_args,)}
-            constr_unc = {'type': 'ineq', 'fun': constraint_unc, 'args': (init_args,)}
-            args = {'args': init_args, 'orig': x[i].reshape(-1)}
-            # #finally, run optimization
-            x_adv[i] = minimize(minfun, x_adv[i], args=args, bounds=bounds, constraints=[constr_conf, constr_unc])['x']
-
-        logger.info('Success rate of HCLU attack: %.2f%%', 100 * compute_success(self.classifier, x, y, x_adv))
-        return x_adv
-
-    def set_params(self, **kwargs):
->>>>>>> ea458387
         """
         Implementation of the High-Confidence-Low-Uncertainty (HCLU) adversarial example formulation by Grosse et al. (2018)
 
@@ -188,9 +109,10 @@
                         constr_conf = {'type': 'ineq', 'fun': constraint_conf, 'args': (init_args,)}
                         constr_unc = {'type': 'ineq', 'fun': constraint_unc, 'args': (init_args,)}
                         args = {'args': init_args, 'orig': x[i].reshape(-1)}
-                        # #finally, run optimization
-                        x_adv[i] = \
-                        minimize(minfun, x_adv[i], args=args, bounds=bounds, constraints=[constr_conf, constr_unc])['x']
+                        #finally, run optimization
+                        x_adv[i] = minimize(minfun, x_adv[i], args=args, bounds=bounds, 
+                                            constraints=[constr_conf, constr_unc])['x']
+                logger.info('Success rate of HCLU attack: %.2f%%', 100 * compute_success(self.classifier, x, y, x_adv))
                 return x_adv
 
         def set_params(self, **kwargs):
