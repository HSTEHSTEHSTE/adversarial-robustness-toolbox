--- conflicted
+++ resolved
@@ -110,22 +110,13 @@
 
         # print("Test Tensorflow....")
         # starttime = time.clock()
-<<<<<<< HEAD
-        x_test_adv = nf.generate(x_test, batch_size=1)
-        self.assertFalse((x_test == x_test_adv).all())
-=======
         # x_test_adv = nf.generate(x_test, batch_size=1)
         # self.assertFalse((x_test == x_test_adv).all())
->>>>>>> d00d57ab
-        # endtime = time.clock()
-        # print(1, endtime - starttime)
-
-        # starttime = time.clock()
-<<<<<<< HEAD
-        x_test_adv = nf.generate(x_test, batch_size=10)
-=======
+        # endtime = time.clock()
+        # print(1, endtime - starttime)
+
+        # starttime = time.clock()
         # x_test_adv = nf.generate(x_test, batch_size=10)
->>>>>>> d00d57ab
         # endtime = time.clock()
         # print(10, endtime - starttime)
 
@@ -175,10 +166,6 @@
         nf = NewtonFool(krc, max_iter=5)
 
         # print("Test Keras....")
-<<<<<<< HEAD
-        # starttime = time.clock()
-        x_test_adv = nf.generate(x_test, batch_size=1)
-=======
         # starttime = time.clock()
         # x_test_adv = nf.generate(x_test, batch_size=1)
         # endtime = time.clock()
@@ -191,7 +178,6 @@
 
         # starttime = time.clock()
         x_test_adv = nf.generate(x_test, batch_size=100)
->>>>>>> d00d57ab
         # endtime = time.clock()
         # print(1, endtime - starttime)
 
@@ -236,20 +222,12 @@
 
         # print("Test Pytorch....")
         # starttime = time.clock()
-<<<<<<< HEAD
-        x_test_adv = nf.generate(x_test, batch_size=1)
-=======
         # x_test_adv = nf.generate(x_test, batch_size=1)
->>>>>>> d00d57ab
-        # endtime = time.clock()
-        # print(1, endtime - starttime)
-
-        # starttime = time.clock()
-<<<<<<< HEAD
-        x_test_adv = nf.generate(x_test, batch_size=10)
-=======
+        # endtime = time.clock()
+        # print(1, endtime - starttime)
+
+        # starttime = time.clock()
         # x_test_adv = nf.generate(x_test, batch_size=10)
->>>>>>> d00d57ab
         # endtime = time.clock()
         # print(10, endtime - starttime)
 
