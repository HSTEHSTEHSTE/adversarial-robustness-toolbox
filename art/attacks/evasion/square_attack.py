# MIT License
#
# Copyright (C) The Adversarial Robustness Toolbox (ART) Authors 2020
#
# Permission is hereby granted, free of charge, to any person obtaining a copy of this software and associated
# documentation files (the "Software"), to deal in the Software without restriction, including without limitation the
# rights to use, copy, modify, merge, publish, distribute, sublicense, and/or sell copies of the Software, and to permit
# persons to whom the Software is furnished to do so, subject to the following conditions:
#
# The above copyright notice and this permission notice shall be included in all copies or substantial portions of the
# Software.
#
# THE SOFTWARE IS PROVIDED "AS IS", WITHOUT WARRANTY OF ANY KIND, EXPRESS OR IMPLIED, INCLUDING BUT NOT LIMITED TO THE
# WARRANTIES OF MERCHANTABILITY, FITNESS FOR A PARTICULAR PURPOSE AND NONINFRINGEMENT. IN NO EVENT SHALL THE
# AUTHORS OR COPYRIGHT HOLDERS BE LIABLE FOR ANY CLAIM, DAMAGES OR OTHER LIABILITY, WHETHER IN AN ACTION OF CONTRACT,
# TORT OR OTHERWISE, ARISING FROM, OUT OF OR IN CONNECTION WITH THE SOFTWARE OR THE USE OR OTHER DEALINGS IN THE
# SOFTWARE.
"""
This module implements the `SquareAttack` attack.

| Paper link: https://arxiv.org/abs/1912.00049
"""
import bisect
import logging
import math
import random
from typing import Optional, Union, TYPE_CHECKING

import numpy as np
from tqdm.auto import trange

from art.config import ART_NUMPY_DTYPE
from art.attacks.attack import EvasionAttack
from art.estimators.estimator import BaseEstimator
from art.estimators.classification.classifier import ClassifierMixin
from art.utils import check_and_transform_label_format, get_labels_np_array

if TYPE_CHECKING:
    from art.utils import CLASSIFIER_TYPE

logger = logging.getLogger(__name__)


class SquareAttack(EvasionAttack):

    attack_params = EvasionAttack.attack_params + [
        "norm",
        "max_iter",
        "eps",
        "p_init",
        "nb_restarts",
<<<<<<< HEAD
        "batch_size",
=======
        "verbose",
>>>>>>> 2eddd65c
    ]

    _estimator_requirements = (BaseEstimator, ClassifierMixin)

    def __init__(
        self,
        estimator: "CLASSIFIER_TYPE",
        norm: Union[int, float, str] = np.inf,
        max_iter: int = 100,
        eps: float = 0.3,
        p_init: float = 0.8,
        nb_restarts: int = 1,
<<<<<<< HEAD
        batch_size: int = 128,
=======
        verbose: bool = True,
>>>>>>> 2eddd65c
    ):
        """
        Create a :class:`.SquareAttack` instance.

        :param estimator: An trained estimator.
        :param norm: The norm of the adversarial perturbation. Possible values: "inf", np.inf, 1 or 2.
        :param max_iter: Maximum number of iterations.
        :param eps: Maximum perturbation that the attacker can introduce.
        :param p_init: Initial fraction of elements.
        :param nb_restarts: Number of restarts.
<<<<<<< HEAD
        :param batch_size: Batch size for estimator evaluations.
=======
        :param verbose: Show progress bars.
>>>>>>> 2eddd65c
        """
        super().__init__(estimator=estimator)

        self.norm = norm
        self.max_iter = max_iter
        self.eps = eps
        self.p_init = p_init
        self.nb_restarts = nb_restarts
<<<<<<< HEAD
        self.batch_size = batch_size
=======
        self.verbose = verbose
>>>>>>> 2eddd65c
        self._check_params()

    def _get_logits_diff(self, x: np.ndarray, y: np.ndarray) -> np.ndarray:
        y_pred = self.estimator.predict(x, batch_size=self.batch_size)

        logit_correct = np.take_along_axis(y_pred, np.expand_dims(np.argmax(y, axis=1), axis=1), axis=1)
        logit_highest_incorrect = np.take_along_axis(
            y_pred, np.expand_dims(np.argsort(y_pred, axis=1)[:, -2], axis=1), axis=1
        )

        return (logit_correct - logit_highest_incorrect)[:, 0]

    def _get_percentage_of_elements(self, i_iter: int) -> float:
        i_p = i_iter / self.max_iter
        intervals = [0.001, 0.005, 0.02, 0.05, 0.1, 0.2, 0.4, 0.6, 0.8]
        p_ratio = [1, 1 / 2, 1 / 4, 1 / 8, 1 / 16, 1 / 32, 1 / 64, 1 / 128, 1 / 256, 1 / 512]
        i_ratio = bisect.bisect_left(intervals, i_p)

        return self.p_init * p_ratio[i_ratio]

    def generate(self, x: np.ndarray, y: Optional[np.ndarray] = None, **kwargs) -> np.ndarray:
        """
        Generate adversarial samples and return them in an array.

        :param x: An array with the original inputs.
        :param y: Target values (class labels) one-hot-encoded of shape `(nb_samples, nb_classes)` or indices of shape
                  (nb_samples,). Only provide this parameter if you'd like to use true labels when crafting adversarial
                  samples. Otherwise, model predictions are used as labels to avoid the "label leaking" effect
                  (explained in this paper: https://arxiv.org/abs/1611.01236). Default is `None`.
        :return: An array holding the adversarial examples.
        """
        if x.ndim != 4:
            raise ValueError("Unrecognized input dimension. Attack can only be applied to image data.")

        x_adv = x.astype(ART_NUMPY_DTYPE)

        y = check_and_transform_label_format(y, self.estimator.nb_classes)

        if y is None:
            # Use model predictions as true labels
            logger.info("Using model predictions as true labels.")
            y = get_labels_np_array(self.estimator.predict(x, batch_size=self.batch_size))

        if self.estimator.channels_first:
            channels = x.shape[1]
            height = x.shape[2]
            width = x.shape[3]
        else:
            height = x.shape[1]
            width = x.shape[2]
            channels = x.shape[3]

        for _ in trange(self.nb_restarts, desc="SquareAttack - restarts", disable=not self.verbose):

            # Determine correctly predicted samples
            y_pred = self.estimator.predict(x_adv, batch_size=self.batch_size)
            sample_is_robust = np.argmax(y_pred, axis=1) == np.argmax(y, axis=1)

            if np.sum(sample_is_robust) == 0:
                break

            # x_robust = x_adv[sample_is_robust]
            x_robust = x[sample_is_robust]
            y_robust = y[sample_is_robust]
            sample_logits_diff_init = self._get_logits_diff(x_robust, y_robust)

            if self.norm in [np.inf, "inf"]:

                if self.estimator.channels_first:
                    size = (x_robust.shape[0], channels, 1, width)
                else:
                    size = (x_robust.shape[0], 1, width, channels)

                # Add vertical stripe perturbations
                x_robust_new = np.clip(
                    x_robust + self.eps * np.random.choice([-1, 1], size=size),
                    a_min=self.estimator.clip_values[0],
                    a_max=self.estimator.clip_values[1],
                ).astype(ART_NUMPY_DTYPE)

                sample_logits_diff_new = self._get_logits_diff(x_robust_new, y_robust)
                logits_diff_improved = (sample_logits_diff_new - sample_logits_diff_init) < 0.0

                x_robust[logits_diff_improved] = x_robust_new[logits_diff_improved]

                x_adv[sample_is_robust] = x_robust

                for i_iter in trange(
                    self.max_iter, desc="SquareAttack - iterations", leave=False, disable=not self.verbose
                ):

                    percentage_of_elements = self._get_percentage_of_elements(i_iter)

                    # Determine correctly predicted samples
                    y_pred = self.estimator.predict(x_adv, batch_size=self.batch_size)
                    sample_is_robust = np.argmax(y_pred, axis=1) == np.argmax(y, axis=1)

                    if np.sum(sample_is_robust) == 0:
                        break

                    x_robust = x_adv[sample_is_robust]
                    x_init = x[sample_is_robust]
                    y_robust = y[sample_is_robust]

                    sample_logits_diff_init = self._get_logits_diff(x_robust, y_robust)

                    height_tile = max(int(round(math.sqrt(percentage_of_elements * height * width))), 1)

                    height_mid = np.random.randint(0, height - height_tile)
                    width_start = np.random.randint(0, width - height_tile)

                    delta_new = np.zeros(self.estimator.input_shape)

                    if self.estimator.channels_first:
                        delta_new[
                            :, height_mid : height_mid + height_tile, width_start : width_start + height_tile
                        ] = np.random.choice([-2 * self.eps, 2 * self.eps], size=[channels, 1, 1])
                    else:
                        delta_new[
                            height_mid : height_mid + height_tile, width_start : width_start + height_tile, :
                        ] = np.random.choice([-2 * self.eps, 2 * self.eps], size=[1, 1, channels])

                    x_robust_new = x_robust + delta_new

                    x_robust_new = np.minimum(np.maximum(x_robust_new, x_init - self.eps), x_init + self.eps)

                    x_robust_new = np.clip(
                        x_robust_new, a_min=self.estimator.clip_values[0], a_max=self.estimator.clip_values[1]
                    ).astype(ART_NUMPY_DTYPE)

                    sample_logits_diff_new = self._get_logits_diff(x_robust_new, y_robust)
                    logits_diff_improved = (sample_logits_diff_new - sample_logits_diff_init) < 0.0

                    x_robust[logits_diff_improved] = x_robust_new[logits_diff_improved]

                    x_adv[sample_is_robust] = x_robust

            elif self.norm == 2:

                n_tiles = 5

                height_tile = height // n_tiles

                def _get_perturbation(h):
                    delta = np.zeros([h, h])
                    gaussian_perturbation = np.zeros([h // 2, h])

                    x_c = h // 4
                    y_c = h // 2

                    for i_y in range(y_c):
                        gaussian_perturbation[
                            max(x_c, 0) : min(x_c + (2 * i_y + 1), h // 2), max(0, y_c) : min(y_c + (2 * i_y + 1), h)
                        ] += 1.0 / ((i_y + 1) ** 2)
                        x_c -= 1
                        y_c -= 1

                    gaussian_perturbation /= np.sqrt(np.sum(gaussian_perturbation ** 2))

                    delta[: h // 2] = gaussian_perturbation
                    delta[h // 2 : h // 2 + gaussian_perturbation.shape[0]] = -gaussian_perturbation

                    delta /= np.sqrt(np.sum(delta ** 2))

                    if random.random() > 0.5:
                        delta = np.transpose(delta)

                    if random.random() > 0.5:
                        delta = -delta

                    return delta

                delta_init = np.zeros(x_robust.shape)

                height_start = 0
                for _ in range(n_tiles):
                    width_start = 0
                    for _ in range(n_tiles):
                        if self.estimator.channels_first:
                            perturbation_size = (1, 1, height_tile, height_tile)
                            random_size = (x_robust.shape[0], channels, 1, 1)
                        else:
                            perturbation_size = (1, height_tile, height_tile, 1)
                            random_size = (x_robust.shape[0], 1, 1, channels)

                        perturbation = _get_perturbation(height_tile).reshape(perturbation_size) * np.random.choice(
                            [-1, 1], size=random_size
                        )

                        if self.estimator.channels_first:
                            delta_init[
                                :, :, height_start : height_start + height_tile, width_start : width_start + height_tile
                            ] += perturbation
                        else:
                            delta_init[
                                :, height_start : height_start + height_tile, width_start : width_start + height_tile, :
                            ] += perturbation
                        width_start += height_tile
                    height_start += height_tile

                x_robust_new = np.clip(
                    x_robust + delta_init / np.sqrt(np.sum(delta_init ** 2, axis=(1, 2, 3), keepdims=True)) * self.eps,
                    self.estimator.clip_values[0],
                    self.estimator.clip_values[1],
                )

                sample_logits_diff_new = self._get_logits_diff(x_robust_new, y_robust)
                logits_diff_improved = (sample_logits_diff_new - sample_logits_diff_init) < 0.0

                x_robust[logits_diff_improved] = x_robust_new[logits_diff_improved]

                x_adv[sample_is_robust] = x_robust

                for i_iter in trange(
                    self.max_iter, desc="SquareAttack - iterations", leave=False, disable=not self.verbose
                ):

                    percentage_of_elements = self._get_percentage_of_elements(i_iter)

                    # Determine correctly predicted samples
                    y_pred = self.estimator.predict(x_adv, batch_size=self.batch_size)
                    sample_is_robust = np.argmax(y_pred, axis=1) == np.argmax(y, axis=1)

                    if np.sum(sample_is_robust) == 0:
                        break

                    x_robust = x_adv[sample_is_robust]
                    x_init = x[sample_is_robust]
                    y_robust = y[sample_is_robust]

                    sample_logits_diff_init = self._get_logits_diff(x_robust, y_robust)

                    delta_x_robust_init = x_robust - x_init

                    height_tile = max(int(round(math.sqrt(percentage_of_elements * height * width))), 3)

                    if height_tile % 2 == 0:
                        height_tile += 1
                    height_tile_2 = height_tile

                    height_start = np.random.randint(0, height - height_tile)
                    width_start = np.random.randint(0, width - height_tile)

                    new_deltas_mask = np.zeros(x_init.shape)
                    if self.estimator.channels_first:
                        new_deltas_mask[
                            :, :, height_start : height_start + height_tile, width_start : width_start + height_tile
                        ] = 1.0
                        w_1_norm = np.sqrt(
                            np.sum(
                                delta_x_robust_init[
                                    :,
                                    :,
                                    height_start : height_start + height_tile,
                                    width_start : width_start + height_tile,
                                ]
                                ** 2,
                                axis=(2, 3),
                                keepdims=True,
                            )
                        )
                    else:
                        new_deltas_mask[
                            :, height_start : height_start + height_tile, width_start : width_start + height_tile, :
                        ] = 1.0
                        w_1_norm = np.sqrt(
                            np.sum(
                                delta_x_robust_init[
                                    :,
                                    height_start : height_start + height_tile,
                                    width_start : width_start + height_tile,
                                    :,
                                ]
                                ** 2,
                                axis=(1, 2),
                                keepdims=True,
                            )
                        )

                    height_2_start = np.random.randint(0, height - height_tile_2)
                    width_2_start = np.random.randint(0, width - height_tile_2)

                    new_deltas_mask_2 = np.zeros(x_init.shape)
                    if self.estimator.channels_first:
                        new_deltas_mask_2[
                            :,
                            :,
                            height_2_start : height_2_start + height_tile_2,
                            width_2_start : width_2_start + height_tile_2,
                        ] = 1.0
                    else:
                        new_deltas_mask_2[
                            :,
                            height_2_start : height_2_start + height_tile_2,
                            width_2_start : width_2_start + height_tile_2,
                            :,
                        ] = 1.0

                    norms_x_robust = np.sqrt(np.sum((x_robust - x_init) ** 2, axis=(1, 2, 3), keepdims=True))
                    w_norm = np.sqrt(
                        np.sum(
                            (delta_x_robust_init * np.maximum(new_deltas_mask, new_deltas_mask_2)) ** 2,
                            axis=(1, 2, 3),
                            keepdims=True,
                        )
                    )

                    if self.estimator.channels_first:
                        new_deltas_size = [x_init.shape[0], channels, height_tile, height_tile]
                        random_choice_size = [x_init.shape[0], channels, 1, 1]
                        perturbation_size = [1, 1, height_tile, height_tile]
                    else:
                        new_deltas_size = [x_init.shape[0], height_tile, height_tile, channels]
                        random_choice_size = [x_init.shape[0], 1, 1, channels]
                        perturbation_size = [1, height_tile, height_tile, 1]

                    delta_new = (
                        np.ones(new_deltas_size)
                        * _get_perturbation(height_tile).reshape(perturbation_size)
                        * np.random.choice([-1, 1], size=random_choice_size)
                    )

                    if self.estimator.channels_first:
                        delta_new += delta_x_robust_init[
                            :, :, height_start : height_start + height_tile, width_start : width_start + height_tile
                        ] / (np.maximum(1e-9, w_1_norm))
                    else:
                        delta_new += delta_x_robust_init[
                            :, height_start : height_start + height_tile, width_start : width_start + height_tile, :
                        ] / (np.maximum(1e-9, w_1_norm))

                    diff_norm = (self.eps * np.ones(delta_new.shape)) ** 2 - norms_x_robust ** 2
                    diff_norm[diff_norm < 0.0] = 0.0

                    if self.estimator.channels_first:
                        delta_new /= np.sqrt(np.sum(delta_new ** 2, axis=(2, 3), keepdims=True)) * np.sqrt(
                            diff_norm / channels + w_norm ** 2
                        )
                        delta_x_robust_init[
                            :,
                            :,
                            height_2_start : height_2_start + height_tile_2,
                            width_2_start : width_2_start + height_tile_2,
                        ] = 0.0
                        delta_x_robust_init[
                            :, :, height_start : height_start + height_tile, width_start : width_start + height_tile
                        ] = delta_new
                    else:
                        delta_new /= np.sqrt(np.sum(delta_new ** 2, axis=(1, 2), keepdims=True)) * np.sqrt(
                            diff_norm / channels + w_norm ** 2
                        )
                        delta_x_robust_init[
                            :,
                            height_2_start : height_2_start + height_tile_2,
                            width_2_start : width_2_start + height_tile_2,
                            :,
                        ] = 0.0
                        delta_x_robust_init[
                            :, height_start : height_start + height_tile, width_start : width_start + height_tile, :
                        ] = delta_new

                    x_robust_new = np.clip(
                        x_init
                        + self.eps
                        * delta_x_robust_init
                        / np.sqrt(np.sum(delta_x_robust_init ** 2, axis=(1, 2, 3), keepdims=True)),
                        self.estimator.clip_values[0],
                        self.estimator.clip_values[1],
                    )

                    sample_logits_diff_new = self._get_logits_diff(x_robust_new, y_robust)
                    logits_diff_improved = (sample_logits_diff_new - sample_logits_diff_init) < 0.0

                    x_robust[logits_diff_improved] = x_robust_new[logits_diff_improved]

                    x_adv[sample_is_robust] = x_robust

        return x_adv

    def _check_params(self) -> None:
        if self.norm not in [1, 2, np.inf, "inf"]:
            raise ValueError('The argument norm has to be either 1, 2, np.inf, or "inf".')

        if not isinstance(self.max_iter, int) or self.max_iter <= 0:
            raise ValueError("The argument max_iter has to be of type int and larger than zero.")

        if not isinstance(self.eps, (int, float)) or self.eps <= 0.0:
            raise ValueError("The argument eps has to be either of type int or float and larger than zero.")

        if not isinstance(self.p_init, (int, float)) or self.p_init <= 0.0 or self.p_init >= 1.0:
            raise ValueError("The argument p_init has to be either of type int or float and in range [0, 1].")

        if not isinstance(self.nb_restarts, int) or self.nb_restarts <= 0:
            raise ValueError("The argument nb_restarts has to be of type int and larger than zero.")

<<<<<<< HEAD
        if not isinstance(self.batch_size, int) or self.batch_size <= 0:
            raise ValueError("The argument batch_size has to be of type int and larger than zero.")
=======
        if not isinstance(self.verbose, bool):
            raise ValueError("The argument `verbose` has to be of type bool.")
>>>>>>> 2eddd65c
<|MERGE_RESOLUTION|>--- conflicted
+++ resolved
@@ -49,11 +49,8 @@
         "eps",
         "p_init",
         "nb_restarts",
-<<<<<<< HEAD
         "batch_size",
-=======
         "verbose",
->>>>>>> 2eddd65c
     ]
 
     _estimator_requirements = (BaseEstimator, ClassifierMixin)
@@ -66,11 +63,8 @@
         eps: float = 0.3,
         p_init: float = 0.8,
         nb_restarts: int = 1,
-<<<<<<< HEAD
         batch_size: int = 128,
-=======
         verbose: bool = True,
->>>>>>> 2eddd65c
     ):
         """
         Create a :class:`.SquareAttack` instance.
@@ -81,11 +75,8 @@
         :param eps: Maximum perturbation that the attacker can introduce.
         :param p_init: Initial fraction of elements.
         :param nb_restarts: Number of restarts.
-<<<<<<< HEAD
         :param batch_size: Batch size for estimator evaluations.
-=======
         :param verbose: Show progress bars.
->>>>>>> 2eddd65c
         """
         super().__init__(estimator=estimator)
 
@@ -94,11 +85,8 @@
         self.eps = eps
         self.p_init = p_init
         self.nb_restarts = nb_restarts
-<<<<<<< HEAD
         self.batch_size = batch_size
-=======
         self.verbose = verbose
->>>>>>> 2eddd65c
         self._check_params()
 
     def _get_logits_diff(self, x: np.ndarray, y: np.ndarray) -> np.ndarray:
@@ -494,10 +482,8 @@
         if not isinstance(self.nb_restarts, int) or self.nb_restarts <= 0:
             raise ValueError("The argument nb_restarts has to be of type int and larger than zero.")
 
-<<<<<<< HEAD
         if not isinstance(self.batch_size, int) or self.batch_size <= 0:
             raise ValueError("The argument batch_size has to be of type int and larger than zero.")
-=======
+
         if not isinstance(self.verbose, bool):
-            raise ValueError("The argument `verbose` has to be of type bool.")
->>>>>>> 2eddd65c
+            raise ValueError("The argument `verbose` has to be of type bool.")