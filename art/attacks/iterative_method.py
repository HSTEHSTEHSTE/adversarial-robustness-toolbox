from __future__ import absolute_import, division, print_function, unicode_literals

import logging

import numpy as np

from art.attacks import FastGradientMethod
from art.utils import get_labels_np_array

logger = logging.getLogger(__name__)


class BasicIterativeMethod(FastGradientMethod):
    """
    The Basic Iterative Method is the iterative version of FGM and FGSM.
    Paper link: https://arxiv.org/abs/1607.02533
    """
    attack_params = FastGradientMethod.attack_params + ['eps_step', 'max_iter', 'batch_size']

<<<<<<< HEAD
    def __init__(self, classifier, expectation_over_transformations=None, norm=np.inf, eps=.3, eps_step=0.1, 
                 max_iter=20, targeted=False, random_init=False):
=======
    def __init__(self, classifier, norm=np.inf, eps=.3, eps_step=0.1, max_iter=20, targeted=False, random_init=False,
                 batch_size=128):
>>>>>>> 5d0973c9
        """
        Create a :class:`BasicIterativeMethod` instance.

        :param classifier: A trained model.
        :type classifier: :class:`Classifier`
        :param expectation_over_transformations: An expectation over transformations to be applied when computing 
                                                 classifier gradients.
        :type expectation_over_transformations: :class:`ExpectationOverTransformations`
        :param norm: Order of the norm. Possible values: np.inf, 1 or 2.
        :type norm: `int`
        :param eps: Maximum perturbation that the attacker can introduce.
        :type eps: `float`
        :param eps_step: Attack step size (input variation) at each iteration.
        :type eps_step: `float`
        :param max_iter: The maximum number of iterations.
        :type max_iter: `int`
        :param targeted: Should the attack target one specific class
        :type targeted: `bool`
        :param random_init: Whether to start at the original input or a random point within the epsilon ball
        :type random_init: `bool`
        :param batch_size: Batch size
        :type batch_size: `int`
        """
        super(BasicIterativeMethod, self).__init__(classifier, norm=norm, eps=eps, targeted=targeted,
                                                   random_init=random_init, batch_size=batch_size)

        if eps_step > eps:
            raise ValueError('The iteration step `eps_step` has to be smaller than the total attack `eps`.')
        self.eps_step = eps_step

        if max_iter <= 0:
            raise ValueError('The number of iterations `max_iter` has to be a positive integer.')
        self.max_iter = int(max_iter)

        self._project = False

    def generate(self, x, **kwargs):
        """
        Generate adversarial samples and return them in an array.

        :param x: An array with the original inputs.
        :type x: `np.ndarray`
        :param norm: Order of the norm. Possible values: np.inf, 1 or 2.
        :type norm: `int`
        :param eps: Maximum perturbation that the attacker can introduce.
        :type eps: `float`
        :param eps_step: Attack step size (input variation) at each iteration.
        :type eps_step: `float`
        :param y: The labels for the data `x`. Only provide this parameter if you'd like to use true
                  labels when crafting adversarial samples. Otherwise, model predictions are used as labels to avoid the
                  "label leaking" effect (explained in this paper: https://arxiv.org/abs/1611.01236). Default is `None`.
                  Labels should be one-hot-encoded.
        :type y: `np.ndarray`
        :param random_init: Whether to start at the original input or a random point within the epsilon ball
        :type random_init: `bool`
        :param batch_size: Batch size
        :type batch_size: `int`
        :return: An array holding the adversarial examples.
        :rtype: `np.ndarray`
        """
        from art.utils import projection

        self.set_params(**kwargs)

        adv_x = x.copy()
        if 'y' not in kwargs or kwargs[str('y')] is None:
            # Throw error if attack is targeted, but no targets are provided
            if self.targeted:
                raise ValueError('Target labels `y` need to be provided for a targeted attack.')

            # Use model predictions as correct outputs
            targets = get_labels_np_array(self.predict(x))
        else:
            targets = kwargs['y']
        target_labels = np.argmax(targets, axis=1)

        for i in range(self.max_iter):
            # Adversarial crafting
            adv_x = self._compute(adv_x, targets, self.eps_step, self.random_init and i == 0)

            if self._project:
                noise = projection(adv_x - x, self.eps, self.norm)
                adv_x = x + noise

        adv_preds = np.argmax(self.predict(adv_x), axis=1)
        if self.targeted:
            rate = np.sum(adv_preds == target_labels) / adv_x.shape[0]
        else:
            rate = np.sum(adv_preds != target_labels) / adv_x.shape[0]
        logger.info('Success rate of BIM attack: %.2f%%', rate)

        return adv_x

    def set_params(self, **kwargs):
        """
        Take in a dictionary of parameters and applies attack-specific checks before saving them as attributes.

        :param norm: Order of the norm. Possible values: np.inf, 1 or 2.
        :type norm: `int`
        :param eps: Maximum perturbation that the attacker can introduce.
        :type eps: `float`
        :param eps_step: Attack step size (input variation) at each iteration.
        :type eps_step: `float`
        :param random_init: Whether to start at the original input or a random point within the epsilon ball
        :type random_init: `bool`
        :param batch_size: Batch size
        :type batch_size: `int`
        """
        # Save attack-specific parameters
        super(BasicIterativeMethod, self).set_params(**kwargs)

        if self.eps_step > self.eps:
            raise ValueError('The iteration step `eps_step` has to be smaller than the total attack `eps`.')

        if self.max_iter <= 0:
            raise ValueError('The number of iterations `max_iter` has to be a positive integer.')

        return True<|MERGE_RESOLUTION|>--- conflicted
+++ resolved
@@ -17,13 +17,9 @@
     """
     attack_params = FastGradientMethod.attack_params + ['eps_step', 'max_iter', 'batch_size']
 
-<<<<<<< HEAD
+
     def __init__(self, classifier, expectation_over_transformations=None, norm=np.inf, eps=.3, eps_step=0.1, 
-                 max_iter=20, targeted=False, random_init=False):
-=======
-    def __init__(self, classifier, norm=np.inf, eps=.3, eps_step=0.1, max_iter=20, targeted=False, random_init=False,
-                 batch_size=128):
->>>>>>> 5d0973c9
+                 max_iter=20, targeted=False, random_init=False, batch_size=128):
         """
         Create a :class:`BasicIterativeMethod` instance.
 
