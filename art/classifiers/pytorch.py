--- conflicted
+++ resolved
@@ -182,12 +182,6 @@
         if isinstance(generator, PyTorchDataGenerator) and \
                 not (hasattr(self, 'label_smooth') or hasattr(self, 'feature_squeeze')):
             for _ in range(nb_epochs):
-<<<<<<< HEAD
-                # Set train phase
-                self._model.train(True)
-
-=======
->>>>>>> d00d57ab
                 for i_batch, o_batch in generator.data_loader:
                     if isinstance(i_batch, np.ndarray):
                         i_batch = torch.from_numpy(i_batch).to(self._device).float()
