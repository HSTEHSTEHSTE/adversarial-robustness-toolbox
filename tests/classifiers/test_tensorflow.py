from __future__ import absolute_import, division, print_function, unicode_literals

import logging
import unittest

import numpy as np
import tensorflow as tf

<<<<<<< HEAD
from art.utils import get_classifier_tf, load_mnist, master_seed
=======
from art.utils import load_mnist, master_seed
from art.utils_test import get_classifier_tf
>>>>>>> e7e2a348

logger = logging.getLogger('testLogger')

NB_TRAIN = 1000
NB_TEST = 20


class TestTFClassifier(unittest.TestCase):
    """
    This class tests the functionalities of the Tensorflow-based classifier.
    """

    @classmethod
    def setUpClass(cls):
        # Get MNIST
        (x_train, y_train), (x_test, y_test), _, _ = load_mnist()
        x_train, y_train = x_train[:NB_TRAIN], y_train[:NB_TRAIN]
        x_test, y_test = x_test[:NB_TEST], y_test[:NB_TEST]
        cls.mnist = (x_train, y_train), (x_test, y_test)

        cls.classifier, cls.sess = get_classifier_tf()

    def setUp(self):
        # Set master seed
        master_seed(1234)

    @classmethod
    def tearDownClass(cls):
        tf.reset_default_graph()
        cls.sess.close()

    def test_predict(self):
        # Get MNIST
        (_, _), (x_test, y_test) = self.mnist

        # Test fit and predict
        preds = self.classifier.predict(x_test)
        preds_class = np.argmax(preds, axis=1)
        trues_class = np.argmax(y_test, axis=1)
        acc = np.sum(preds_class == trues_class) / len(trues_class)

        logger.info('Accuracy after fitting: %.2f%%', (acc * 100))
        self.assertGreater(acc, 0.1)

    def test_fit_generator(self):
        from art.data_generators import TFDataGenerator

        # Get MNIST
        (x_train, y_train), (x_test, y_test) = self.mnist

        # Create Tensorflow data generator
        x_tensor = tf.convert_to_tensor(x_train.reshape(10, 100, 28, 28, 1))
        y_tensor = tf.convert_to_tensor(y_train.reshape(10, 100, 10))
        dataset = tf.data.Dataset.from_tensor_slices((x_tensor, y_tensor))
        iterator = dataset.make_initializable_iterator()
        data_gen = TFDataGenerator(sess=self.sess, iterator=iterator, iterator_type='initializable',
                                   iterator_arg={}, size=1000, batch_size=100)

        # Test fit and predict
        self.classifier.fit_generator(data_gen, nb_epochs=2)
        preds = self.classifier.predict(x_test)
        preds_class = np.argmax(preds, axis=1)
        trues_class = np.argmax(y_test, axis=1)
        acc = np.sum(preds_class == trues_class) / len(trues_class)

        logger.info('Accuracy after fitting TF classifier with generator: %.2f%%', (acc * 100))
        self.assertGreater(acc, 0.1)

    def test_nb_classes(self):
<<<<<<< HEAD
        self.assertTrue(self.classifier.nb_classes == 10)
=======
        # Start to test
        self.assertEqual(self.classifier.nb_classes, 10)
>>>>>>> e7e2a348

    def test_input_shape(self):
        self.assertTrue(np.array(self.classifier.input_shape == (28, 28, 1)).all())

    def test_class_gradient(self):
        # Get MNIST
        (_, _), (x_test, _) = self.mnist

        # Test all gradients label = None
        grads = self.classifier.class_gradient(x_test)

        self.assertTrue(np.array(grads.shape == (NB_TEST, 10, 28, 28, 1)).all())
        self.assertNotEqual(np.sum(grads), 0)

        # Test 1 gradient label = 5
        grads = self.classifier.class_gradient(x_test, label=5)

        self.assertTrue(np.array(grads.shape == (NB_TEST, 1, 28, 28, 1)).all())
        self.assertNotEqual(np.sum(grads), 0)

        # Test a set of gradients label = array
        label = np.random.randint(5, size=NB_TEST)
        grads = self.classifier.class_gradient(x_test, label=label)

        self.assertTrue(np.array(grads.shape == (NB_TEST, 1, 28, 28, 1)).all())
        self.assertNotEqual(np.sum(grads), 0)

    def test_loss_gradient(self):
        # Get MNIST
        (_, _), (x_test, y_test) = self.mnist

        # Test gradient
        grads = self.classifier.loss_gradient(x_test, y_test)

        self.assertTrue(np.array(grads.shape == (NB_TEST, 28, 28, 1)).all())
        self.assertNotEqual(np.sum(grads), 0)

    def test_layers(self):
        # Get MNIST
        (_, _), (x_test, _) = self.mnist

        # Test and get layers
        layer_names = self.classifier.layer_names
        logger.debug(layer_names)

        for i, name in enumerate(layer_names):
            act_i = self.classifier.get_activations(x_test, i, batch_size=5)
            act_name = self.classifier.get_activations(x_test, name, batch_size=5)
            self.assertAlmostEqual(np.sum(act_name - act_i), 0)

    def test_save(self):
        import os
        import shutil

        path = 'tmp'
        filename = 'model.ckpt'

        # Save
        self.classifier.save(filename, path=path)
        self.assertTrue(os.path.isfile(os.path.join(path, filename, 'variables/variables.data-00000-of-00001')))
        self.assertTrue(os.path.isfile(os.path.join(path, filename, 'variables/variables.index')))
        self.assertTrue(os.path.isfile(os.path.join(path, filename, 'saved_model.pb')))

        # # Restore
        # with tf.Session(graph=tf.Graph()) as sess:
        #     tf.saved_model.loader.load(sess, ["serve"], os.path.join(path, filename))
        #     graph = tf.get_default_graph()
        #     print(graph.get_operations())
        #     sess.run('SavedOutput:0', feed_dict={'SavedInputPhD:0': input_batch})

        # Remove saved files
        shutil.rmtree(os.path.join(path, filename))

    def test_set_learning(self):
        tfc = self.classifier

        self.assertEqual(tfc._feed_dict, {})
        tfc.set_learning_phase(False)
        self.assertFalse(tfc._feed_dict[tfc._learning])
        tfc.set_learning_phase(True)
        self.assertTrue(tfc._feed_dict[tfc._learning])
        self.assertTrue(tfc.learning_phase)

    def test_repr(self):
        repr_ = repr(self.classifier)
        self.assertIn('art.classifiers.tensorflow.TFClassifier', repr_)
        self.assertIn('channel_index=3, clip_values=(0, 1)', repr_)
        self.assertIn('defences=None, preprocessing=(0, 1)', repr_)

    def test_pickle(self):
        import os
        from art import DATA_PATH
        full_path = os.path.join(DATA_PATH, 'my_classifier')
        folder = os.path.split(full_path)[0]
        if not os.path.exists(folder):
            os.makedirs(folder)

        import pickle
        pickle.dump(self.classifier, open(full_path, 'wb'))

        # Get MNIST
        (_, _), (x_test, y_test) = self.mnist

        # Unpickle:
        with open(full_path, 'rb') as f:
            loaded = pickle.load(f)
            self.assertEqual(self.classifier._clip_values, loaded._clip_values)
            self.assertEqual(self.classifier._channel_index, loaded._channel_index)
            self.assertEqual(set(self.classifier.__dict__.keys()), set(loaded.__dict__.keys()))

        # Test predict
        preds1 = self.classifier.predict(x_test)
        acc1 = np.sum(np.argmax(preds1, axis=1) == np.argmax(y_test, axis=1)) / len(y_test)
        preds2 = loaded.predict(x_test)
        acc2 = np.sum(np.argmax(preds2, axis=1) == np.argmax(y_test, axis=1)) / len(y_test)
        self.assertEqual(acc1, acc2)

        loaded._sess.close()


if __name__ == '__main__':
    unittest.main()<|MERGE_RESOLUTION|>--- conflicted
+++ resolved
@@ -6,12 +6,8 @@
 import numpy as np
 import tensorflow as tf
 
-<<<<<<< HEAD
-from art.utils import get_classifier_tf, load_mnist, master_seed
-=======
 from art.utils import load_mnist, master_seed
 from art.utils_test import get_classifier_tf
->>>>>>> e7e2a348
 
 logger = logging.getLogger('testLogger')
 
@@ -81,12 +77,7 @@
         self.assertGreater(acc, 0.1)
 
     def test_nb_classes(self):
-<<<<<<< HEAD
-        self.assertTrue(self.classifier.nb_classes == 10)
-=======
-        # Start to test
         self.assertEqual(self.classifier.nb_classes, 10)
->>>>>>> e7e2a348
 
     def test_input_shape(self):
         self.assertTrue(np.array(self.classifier.input_shape == (28, 28, 1)).all())
