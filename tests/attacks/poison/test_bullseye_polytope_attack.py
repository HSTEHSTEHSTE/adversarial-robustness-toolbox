--- conflicted
+++ resolved
@@ -74,27 +74,17 @@
         classifier, _ = image_dl_estimator(functional=True)
         target = np.expand_dims(x_train[3], 0)
         with pytest.raises(ValueError):
-<<<<<<< HEAD
-            _ = BullseyePolytopeAttackPyTorch(classifier, target, len(classifier.layer_names) - 2,
-                                                   learning_rate=-1)
-=======
-            attack = BullseyePolytopeAttackPyTorch(
+            _ = BullseyePolytopeAttackPyTorch(
                 classifier, target, len(classifier.layer_names) - 2, learning_rate=-1
             )
->>>>>>> b5ea33fd
         with pytest.raises(ValueError):
             _ = BullseyePolytopeAttackPyTorch(classifier, target, len(classifier.layer_names) - 2, max_iter=-1)
         with pytest.raises(TypeError):
             _ = BullseyePolytopeAttackPyTorch(classifier, target, 2.5)
         with pytest.raises(ValueError):
-<<<<<<< HEAD
-            _ = BullseyePolytopeAttackPyTorch(classifier, target, len(classifier.layer_names) - 2,
-                                                   opt="new optimizer")
-=======
-            attack = BullseyePolytopeAttackPyTorch(
+            _ = BullseyePolytopeAttackPyTorch(
                 classifier, target, len(classifier.layer_names) - 2, opt="new optimizer"
             )
->>>>>>> b5ea33fd
         with pytest.raises(ValueError):
             _ = BullseyePolytopeAttackPyTorch(classifier, target, len(classifier.layer_names) - 2, momentum=1.2)
         with pytest.raises(ValueError):
